# Licensed to the Apache Software Foundation (ASF) under one
# or more contributor license agreements.  See the NOTICE file
# distributed with this work for additional information
# regarding copyright ownership.  The ASF licenses this file
# to you under the Apache License, Version 2.0 (the
# "License"); you may not use this file except in compliance
# with the License.  You may obtain a copy of the License at
#
#   http://www.apache.org/licenses/LICENSE-2.0
#
# Unless required by applicable law or agreed to in writing,
# software distributed under the License is distributed on an
# "AS IS" BASIS, WITHOUT WARRANTIES OR CONDITIONS OF ANY
# KIND, either express or implied.  See the License for the
# specific language governing permissions and limitations
# under the License.
import pytest
import sys

import tvm
from tvm.script import tir as T
from tvm.tir import stmt_functor
from tvm.tir.usmp import utils as usmp_utils
from tvm.target import Target


def _get_primfuncs_from_module(module):
    primfuncs = list()
    for gv, primfunc in module.functions.items():
        primfuncs.append(primfunc)
    return primfuncs


def assign_poolinfos_to_allocates_in_primfunc(primfunc, pool_infos):
    """Helper to assign poolinfos to allocate nodes in a tir.PrimFunc"""

    def set_poolinfos(stmt):
        if isinstance(stmt, tvm.tir.Allocate):
            return tvm.tir.Allocate(
                buffer_var=stmt.buffer_var,
                dtype=stmt.dtype,
                extents=stmt.extents,
                condition=stmt.condition,
                body=stmt.body,
                annotations={tvm.tir.usmp.utils.CANDIDATE_MEMORY_POOL_ATTR: pool_infos},
            )

    return primfunc.with_body(stmt_functor.ir_transform(primfunc.body, None, set_poolinfos))


def assign_poolinfos_to_allocates_in_irmodule(mod, pool_infos):
    """Helper to assign poolinfos to allocate nodes in a IRModule"""
    ret = tvm.IRModule()
    for global_var, basefunc in mod.functions.items():
        if isinstance(basefunc, tvm.tir.PrimFunc):
            ret[global_var] = assign_poolinfos_to_allocates_in_primfunc(basefunc, pool_infos)
    return ret


def _assign_targets_to_primfuncs_irmodule(mod, target):
    """Helper to assign target for PrimFunc in a IRModule"""
    ret = tvm.IRModule()
    for global_var, basefunc in mod.functions.items():
        if isinstance(basefunc, tvm.tir.PrimFunc):
            ret[global_var] = basefunc.with_attr("target", target)
    return ret


# fmt: off
@tvm.script.ir_module
class LinearStructure:
    @T.prim_func
    def tvmgen_default_fused_cast_subtract(placeholder_2: T.handle, placeholder_3: T.handle, T_subtract: T.handle) -> None:
        # function attr dict
        T.func_attr({"global_symbol": "tvmgen_default_fused_cast_subtract", "tir.noalias": True})
        placeholder_4 = T.match_buffer(placeholder_2, [150528], dtype="uint8", elem_offset=0, align=128, offset_factor=1)
        placeholder_5 = T.match_buffer(placeholder_3, [1], dtype="int16", elem_offset=0, align=128, offset_factor=1)
        T_subtract_1 = T.match_buffer(T_subtract, [452], dtype="int16", elem_offset=0, align=128, offset_factor=1)
        # body
        for ax0_ax1_fused_1 in T.serial(0, 224):
            for ax2_1, ax3_inner_1 in T.grid(224, 3):
                T_subtract_1[(((ax0_ax1_fused_1*672) + (ax2_1*3)) + ax3_inner_1)] = (T.cast(placeholder_4[(((ax0_ax1_fused_1*672) + (ax2_1*3)) + ax3_inner_1)], "int16") - placeholder_5[0])

    @T.prim_func
    def tvmgen_default_fused_nn_conv2d_add_fixed_point_multiply_clip_cast(placeholder_62: T.handle, placeholder_63: T.handle, placeholder_64: T.handle, T_cast_20: T.handle) -> None:
        # function attr dict
        T.func_attr({"global_symbol": "tvmgen_default_fused_nn_conv2d_add_fixed_point_multiply_clip_cast", "tir.noalias": True})
        placeholder_65 = T.match_buffer(placeholder_62, [150528], dtype="int16", elem_offset=0, align=128, offset_factor=1)
        placeholder_66 = T.match_buffer(placeholder_63, [9408], dtype="int16", elem_offset=0, align=128, offset_factor=1)
        placeholder_67 = T.match_buffer(placeholder_64, [64], dtype="int32", elem_offset=0, align=128, offset_factor=1)
        T_cast_21 = T.match_buffer(T_cast_20, [289], dtype="uint8", elem_offset=0, align=128, offset_factor=1)
        # body
        PaddedInput_7 = T.allocate([157323], "int16", "global")
        for i0_i1_fused_7 in T.serial(0, 229):
            for i2_7, i3_7 in T.grid(229, 3):
                PaddedInput_7[(((i0_i1_fused_7*687) + (i2_7*3)) + i3_7)] = T.if_then_else(((((2 <= i0_i1_fused_7) and (i0_i1_fused_7 < 226)) and (2 <= i2_7)) and (i2_7 < 226)), placeholder_65[((((i0_i1_fused_7*672) + (i2_7*3)) + i3_7) - 1350)], T.int16(0), dtype="int16")
        for ax0_ax1_fused_ax2_fused_7 in T.serial(0, 12544):
            Conv2dOutput_7 = T.allocate([64], "int32", "global")
            for ff_3 in T.serial(0, 64):
                Conv2dOutput_7[ff_3] = 0
                for ry_2, rx_2, rc_7 in T.grid(7, 7, 3):
                    Conv2dOutput_7[ff_3] = (Conv2dOutput_7[ff_3] + (T.cast(PaddedInput_7[(((((T.floordiv(ax0_ax1_fused_ax2_fused_7, 112)*1374) + (ry_2*687)) + (T.floormod(ax0_ax1_fused_ax2_fused_7, 112)*6)) + (rx_2*3)) + rc_7)], "int32")*T.cast(placeholder_66[((((ry_2*1344) + (rx_2*192)) + (rc_7*64)) + ff_3)], "int32")))
            for ax3_inner_7 in T.serial(0, 64):
                T_cast_21[((ax0_ax1_fused_ax2_fused_7*64) + ax3_inner_7)] = T.cast(T.max(T.min(T.q_multiply_shift((Conv2dOutput_7[ax3_inner_7] + placeholder_67[ax3_inner_7]), 1939887962, 31, -9, dtype="int32"), 255), 0), "uint8")

    @T.prim_func
    def tvmgen_default_fused_nn_max_pool2d_cast(placeholder_28: T.handle, T_cast_6: T.handle) -> None:
        # function attr dict
        T.func_attr({"global_symbol": "tvmgen_default_fused_nn_max_pool2d_cast", "tir.noalias": True})
        placeholder_29 = T.match_buffer(placeholder_28, [802816], dtype="uint8", elem_offset=0, align=128, offset_factor=1)
        T_cast_7 = T.match_buffer(T_cast_6, [177], dtype="int16", elem_offset=0, align=128, offset_factor=1)
        # body
        tensor_2 = T.allocate([200704], "uint8", "global")
        for ax0_ax1_fused_4 in T.serial(0, 56):
            for ax2_4 in T.serial(0, 56):
                for ax3_init in T.serial(0, 64):
                    tensor_2[(((ax0_ax1_fused_4*3584) + (ax2_4*64)) + ax3_init)] = T.uint8(0)
                for rv0_rv1_fused_1, ax3_2 in T.grid(9, 64):
                    tensor_2[(((ax0_ax1_fused_4*3584) + (ax2_4*64)) + ax3_2)] = T.max(tensor_2[(((ax0_ax1_fused_4*3584) + (ax2_4*64)) + ax3_2)], T.if_then_else(((((ax0_ax1_fused_4*2) + T.floordiv(rv0_rv1_fused_1, 3)) < 112) and (((ax2_4*2) + T.floormod(rv0_rv1_fused_1, 3)) < 112)), placeholder_29[(((((ax0_ax1_fused_4*14336) + (T.floordiv(rv0_rv1_fused_1, 3)*7168)) + (ax2_4*128)) + (T.floormod(rv0_rv1_fused_1, 3)*64)) + ax3_2)], T.uint8(0), dtype="uint8"))
        for ax0_ax1_fused_5 in T.serial(0, 56):
            for ax2_5, ax3_3 in T.grid(56, 64):
                T_cast_7[(((ax0_ax1_fused_5*3584) + (ax2_5*64)) + ax3_3)] = T.cast(tensor_2[(((ax0_ax1_fused_5*3584) + (ax2_5*64)) + ax3_3)], "int16")

    @T.prim_func
    def __tvm_main__(input: T.handle, output: T.handle) -> None:
        # function attr dict
        T.func_attr({"global_symbol": "__tvm_main__", "runner_function": True})
        # body
        T.attr("default", "device_id", 0)
        T.attr("default", "device_type", 1)
        sid_9 = T.allocate([301056], "int8", "global")
        sid_8 = T.allocate([802816], "int8", "global")
        T.evaluate(T.call_extern("tvmgen_default_fused_cast_subtract", input, T.lookup_param("p0", dtype="handle"), sid_9.data, dtype="int32"))
        T.evaluate(T.call_extern("tvmgen_default_fused_nn_conv2d_add_fixed_point_multiply_clip_cast", sid_9.data, T.lookup_param("p1", dtype="handle"), T.lookup_param("p2", dtype="handle"), sid_8.data, dtype="int32"))
        T.evaluate(T.call_extern("tvmgen_default_fused_nn_max_pool2d_cast", sid_8.data, output, dtype="int32"))
# fmt: on


# fmt: off
@tvm.script.ir_module
class LinearStructurePlanned:
    @T.prim_func
<<<<<<< HEAD
    def run_model(input: T.handle, fast_memory_0_var: T.Ptr[T.uint8], slow_memory_1_var: T.Ptr[T.uint8],  output: T.handle) -> None:
=======
    def __tvm_main__(input: T.handle, fast_memory_0_var: T.handle, slow_memory_1_var: T.handle,  output: T.handle) -> None:
>>>>>>> cb7f7732
        fast_memory_0_buffer_var = T.match_buffer(fast_memory_0_var, [200704], dtype="uint8", strides=[1], elem_offset=1, align=16)
        slow_memory_1_buffer_var = T.match_buffer(slow_memory_1_var, [1418528], dtype="uint8", strides=[1], elem_offset=1, align=16)
        # body
        T.attr("default", "device_id", 0)
        T.attr("default", "device_type", 1)
        sid_9_let: T.Ptr[T.int8] = T.address_of(slow_memory_1_buffer_var[1117472], dtype="handle")
        sid_8_let: T.Ptr[T.int8] = T.address_of(slow_memory_1_buffer_var[0], dtype="handle")
        T.evaluate(T.call_extern("tvmgen_default_fused_cast_subtract", input, T.lookup_param("p0", dtype="handle"), sid_9_let, fast_memory_0_buffer_var.data, slow_memory_1_buffer_var.data, dtype="int32"))
        T.evaluate(T.call_extern("tvmgen_default_fused_nn_conv2d_add_fixed_point_multiply_clip_cast", sid_9_let, T.lookup_param("p1", dtype="handle"), T.lookup_param("p2", dtype="handle"), sid_8_let, fast_memory_0_buffer_var.data, slow_memory_1_buffer_var.data, dtype="int32"))
        T.evaluate(T.call_extern("tvmgen_default_fused_nn_max_pool2d_cast", sid_8_let, output, fast_memory_0_buffer_var.data, slow_memory_1_buffer_var.data, dtype="int32"))

    @T.prim_func
    def tvmgen_default_fused_nn_max_pool2d_cast(placeholder_28: T.handle, T_cast_6: T.handle, fast_memory_6_var: T.Ptr[T.uint8], slow_memory_7_var: T.Ptr[T.uint8]) -> None:
        placeholder_29 = T.match_buffer(placeholder_28, [802816], dtype="uint8")
        T_cast_7 = T.match_buffer(T_cast_6, [177], dtype="int16")
        fast_memory_6_buffer_var = T.match_buffer(fast_memory_6_var, [200704], dtype="uint8", strides=[1], elem_offset=1, align=16)
        slow_memory_7_buffer_var = T.match_buffer(slow_memory_7_var, [1418528], dtype="uint8", strides=[1], elem_offset=1, align=16)
        # body
        tensor_2_let = T.buffer_decl([200704], dtype="uint8")
        with T.let(tensor_2_let.data, T.address_of(fast_memory_6_buffer_var[0], dtype="handle")):
            for ax0_ax1_fused_4, ax2_4 in T.grid(56, 56):
                for ax3_init in T.serial(0, 64):
                    tensor_2_let[ax0_ax1_fused_4 * 3584 + ax2_4 * 64 + ax3_init] = T.uint8(0)
                for rv0_rv1_fused_1, ax3_2 in T.grid(9, 64):
                    tensor_2_let[ax0_ax1_fused_4 * 3584 + ax2_4 * 64 + ax3_2] = T.max(tensor_2_let[ax0_ax1_fused_4 * 3584 + ax2_4 * 64 + ax3_2], T.if_then_else(ax0_ax1_fused_4 * 2 + rv0_rv1_fused_1 // 3 < 112 and ax2_4 * 2 + rv0_rv1_fused_1 % 3 < 112, placeholder_29[ax0_ax1_fused_4 * 14336 + rv0_rv1_fused_1 // 3 * 7168 + ax2_4 * 128 + rv0_rv1_fused_1 % 3 * 64 + ax3_2], T.uint8(0), dtype="uint8"))
            for ax0_ax1_fused_5, ax2_5, ax3_3 in T.grid(56, 56, 64):
                T_cast_7[ax0_ax1_fused_5 * 3584 + ax2_5 * 64 + ax3_3] = T.cast(tensor_2_let[ax0_ax1_fused_5 * 3584 + ax2_5 * 64 + ax3_3], "int16")

    @T.prim_func
    def tvmgen_default_fused_cast_subtract(placeholder_2: T.handle, placeholder_3: T.handle, T_subtract: T.handle, fast_memory_2_var: T.Ptr[T.uint8], slow_memory_3_var: T.Ptr[T.uint8]) -> None:
        placeholder_4 = T.match_buffer(placeholder_2, [150528], dtype="uint8")
        placeholder_5 = T.match_buffer(placeholder_3, [1], dtype="int16")
        T_subtract_1 = T.match_buffer(T_subtract, [452], dtype="int16")
        fast_memory_2_buffer_var = T.match_buffer(fast_memory_2_var, [200704], dtype="uint8", strides=[1], elem_offset=1, align=16)
        slow_memory_3_buffer_var = T.match_buffer(slow_memory_3_var, [1418528], dtype="uint8", strides=[1], elem_offset=1, align=16)
        # body
        for ax0_ax1_fused_1, ax2_1, ax3_inner_1 in T.grid(224, 224, 3):
            T_subtract_1[ax0_ax1_fused_1 * 672 + ax2_1 * 3 + ax3_inner_1] = T.cast(placeholder_4[ax0_ax1_fused_1 * 672 + ax2_1 * 3 + ax3_inner_1], "int16") - placeholder_5[0]

    @T.prim_func
    def tvmgen_default_fused_nn_conv2d_add_fixed_point_multiply_clip_cast(placeholder_62: T.handle, placeholder_63: T.handle, placeholder_64: T.handle, T_cast_20: T.handle, fast_memory_4_var: T.Ptr[T.uint8], slow_memory_5_var: T.Ptr[T.uint8]) -> None:
        placeholder_65 = T.match_buffer(placeholder_62, [150528], dtype="int16")
        placeholder_66 = T.match_buffer(placeholder_63, [9408], dtype="int16")
        placeholder_67 = T.match_buffer(placeholder_64, [64], dtype="int32")
        T_cast_21 = T.match_buffer(T_cast_20, [289], dtype="uint8")
        fast_memory_4_buffer_var = T.match_buffer(fast_memory_4_var, [200704], dtype="uint8", strides=[1], elem_offset=1, align=16)
        slow_memory_5_buffer_var = T.match_buffer(slow_memory_5_var, [1418528], dtype="uint8", strides=[1], elem_offset=1, align=16)
        # body
        PaddedInput_7_let = T.buffer_decl([157323], "int16")
        with T.let(PaddedInput_7_let.data, T.address_of(slow_memory_5_buffer_var[802816], dtype="handle")):
            for i0_i1_fused_7, i2_7, i3_7 in T.grid(229, 229, 3):
                PaddedInput_7_let[i0_i1_fused_7 * 687 + i2_7 * 3 + i3_7] = T.if_then_else(2 <= i0_i1_fused_7 and i0_i1_fused_7 < 226 and 2 <= i2_7 and i2_7 < 226, placeholder_65[i0_i1_fused_7 * 672 + i2_7 * 3 + i3_7 - 1350], T.int16(0), dtype="int16")
            for ax0_ax1_fused_ax2_fused_7 in T.serial(0, 12544):
                Conv2dOutput_7_let = T.buffer_decl([64], "int32")
                with T.let(Conv2dOutput_7_let.data, T.address_of(fast_memory_4_buffer_var[0], dtype="handle")):
                    for ff_3 in T.serial(0, 64):
                        Conv2dOutput_7_let[ff_3] = 0
                        for ry_2, rx_2, rc_7 in T.grid(7, 7, 3):
                            Conv2dOutput_7_let[ff_3] = Conv2dOutput_7_let[ff_3] + T.cast(PaddedInput_7_let[ax0_ax1_fused_ax2_fused_7 // 112 * 1374 + ry_2 * 687 + ax0_ax1_fused_ax2_fused_7 % 112 * 6 + rx_2 * 3 + rc_7], "int32") * T.cast(placeholder_66[ry_2 * 1344 + rx_2 * 192 + rc_7 * 64 + ff_3], "int32")
                    for ax3_inner_7 in T.serial(0, 64):
                        T_cast_21[ax0_ax1_fused_ax2_fused_7 * 64 + ax3_inner_7] = T.cast(T.max(T.min(T.q_multiply_shift(Conv2dOutput_7_let[ax3_inner_7] + placeholder_67[ax3_inner_7], 1939887962, 31, -9, dtype="int32"), 255), 0), "uint8")
# fmt: on


def test_mobilenet_subgraph():
    target = Target("c")
    fast_memory_pool = usmp_utils.PoolInfo(
        pool_name="fast_memory",
        target_access={target: usmp_utils.PoolInfo.READ_WRITE_ACCESS},
        size_hint_bytes=200704,
    )
    slow_memory_pool = usmp_utils.PoolInfo(
        pool_name="slow_memory", target_access={target: usmp_utils.PoolInfo.READ_WRITE_ACCESS}
    )
    tir_mod = LinearStructure
    tir_mod = _assign_targets_to_primfuncs_irmodule(tir_mod, target)
    tir_mod = assign_poolinfos_to_allocates_in_irmodule(
        tir_mod, [fast_memory_pool, slow_memory_pool]
    )
    main_func = tir_mod["__tvm_main__"]
    buffer_analysis = tvm.tir.usmp.analysis.extract_buffer_info(main_func, tir_mod)
    buffer_info_map = buffer_analysis.buffer_info_stmts

    fcreate_array_bi = tvm.get_global_func("tir.usmp.CreateArrayBufferInfo")
    buffer_info_arr = fcreate_array_bi(buffer_info_map)
    fusmp_algo_greedy_by_size = tvm.get_global_func("tir.usmp.algo.greedy_by_size")
    buffer_pool_allocations = fusmp_algo_greedy_by_size(
        buffer_info_arr, buffer_analysis.memory_pressure
    )
    fassign_stmt_pool_allocations = tvm.get_global_func("tir.usmp.AssignStmtPoolAllocations")
    pool_allocations = fassign_stmt_pool_allocations(buffer_info_map, buffer_pool_allocations)
    tir_mod_with_offsets = tvm.tir.usmp.transform.convert_pool_allocations_to_offsets(
        pool_allocations, emit_tvmscript_printable=True
    )(tir_mod)

    tir_mod_with_offsets_ref = LinearStructurePlanned

    for gv, ref_func in tir_mod_with_offsets_ref.functions.items():
        actual_func = tir_mod_with_offsets[gv.name_hint]
        tvm.ir.assert_structural_equal(actual_func, ref_func)


# fmt: off
@tvm.script.ir_module
class ResnetStructure:
    @T.prim_func
    def tvmgen_default_fused_cast_subtract_fixed_point_multiply_add_clip_cast_cast(placeholder: T.handle, placeholder_1: T.handle, T_cast: T.handle) -> None:
        # function attr dict
        T.func_attr({"global_symbol": "tvmgen_default_fused_cast_subtract_fixed_point_multiply_add_clip_cast_cast", "tir.noalias": True})
        placeholder_2 = T.match_buffer(placeholder, [360000], dtype="uint8")
        placeholder_3 = T.match_buffer(placeholder_1, [64], dtype="int32")
        T_cast_1 = T.match_buffer(T_cast, [215], dtype="int16")
        # body
        for ax0_ax1_fused, ax2, ax3_outer, ax3_inner in T.grid(75, 75, 4, 16):
            T_cast_1[ax0_ax1_fused * 4800 + ax2 * 64 + ax3_outer * 16 + ax3_inner] = T.cast(T.cast(T.max(T.min(T.q_multiply_shift(T.cast(placeholder_2[ax0_ax1_fused * 4800 + ax2 * 64 + ax3_outer * 16 + ax3_inner], "int32") - 94, 1843157232, 31, 1, dtype="int32") + placeholder_3[ax3_outer * 16 + ax3_inner], 255), 0), "uint8"), "int16")

    @T.prim_func
    def tvmgen_default_fused_nn_conv2d_add_fixed_point_multiply_clip_cast_cast_1(placeholder_10: T.handle, placeholder_11: T.handle, placeholder_12: T.handle, T_cast_4: T.handle) -> None:
        # function attr dict
        T.func_attr({"global_symbol": "tvmgen_default_fused_nn_conv2d_add_fixed_point_multiply_clip_cast_cast_1", "tir.noalias": True})
        placeholder_13 = T.match_buffer(placeholder_10, [360000], dtype="int16")
        placeholder_14 = T.match_buffer(placeholder_11, [36864], dtype="int16")
        placeholder_15 = T.match_buffer(placeholder_12, [64], dtype="int32")
        T_cast_5 = T.match_buffer(T_cast_4, [215], dtype="int16")
        # body
        PaddedInput_1 = T.allocate([379456], "int16", "global")
        for i0_i1_fused_1, i2_1, i3_1 in T.grid(77, 77, 64):
            PaddedInput_1[i0_i1_fused_1 * 4928 + i2_1 * 64 + i3_1] = T.if_then_else(1 <= i0_i1_fused_1 and i0_i1_fused_1 < 76 and 1 <= i2_1 and i2_1 < 76, placeholder_13[i0_i1_fused_1 * 4800 + i2_1 * 64 + i3_1 - 4864], T.int16(0), dtype="int16")
        for ax0_ax1_fused_ax2_fused_1 in T.serial(0, 5625):
            Conv2dOutput_1 = T.allocate([64], "int32", "global")
            for ff_1 in T.serial(0, 64):
                Conv2dOutput_1[ff_1] = 0
                for ry, rx, rc_1 in T.grid(3, 3, 64):
                    Conv2dOutput_1[ff_1] = Conv2dOutput_1[ff_1] + T.cast(PaddedInput_1[T.floordiv(ax0_ax1_fused_ax2_fused_1, 75) * 4928 + ry * 4928 + rx * 64 + T.floormod(ax0_ax1_fused_ax2_fused_1, 75) * 64 + rc_1], "int32") * T.cast(placeholder_14[ry * 12288 + rx * 4096 + rc_1 * 64 + ff_1], "int32")
            for ax3_inner_2 in T.serial(0, 64):
                T_cast_5[ax0_ax1_fused_ax2_fused_1 * 64 + ax3_inner_2] = T.cast(T.cast(T.max(T.min(T.q_multiply_shift(Conv2dOutput_1[ax3_inner_2] + placeholder_15[ax3_inner_2], 1608879842, 31, -7, dtype="int32"), 255), 0), "uint8"), "int16")

    @T.prim_func
    def tvmgen_default_fused_nn_conv2d_add_fixed_point_multiply_add_clip_cast_cast_subtract_fixed_point_15934180698220515269_(placeholder_16: T.handle, placeholder_17: T.handle, placeholder_18: T.handle, T_add: T.handle) -> None:
        # function attr dict
        T.func_attr({"global_symbol": "tvmgen_default_fused_nn_conv2d_add_fixed_point_multiply_add_clip_cast_cast_subtract_fixed_point_15934180698220515269_", "tir.noalias": True})
        placeholder_19 = T.match_buffer(placeholder_16, [360000], dtype="int16")
        placeholder_20 = T.match_buffer(placeholder_17, [16384], dtype="int16")
        placeholder_21 = T.match_buffer(placeholder_18, [256], dtype="int32")
        T_add_1 = T.match_buffer(T_add, [407], dtype="int32")
        # body
        PaddedInput_2 = T.allocate([360000], "int16", "global")
        for i0_i1_fused_2, i2_2, i3_2 in T.grid(75, 75, 64):
            PaddedInput_2[i0_i1_fused_2 * 4800 + i2_2 * 64 + i3_2] = placeholder_19[i0_i1_fused_2 * 4800 + i2_2 * 64 + i3_2]
        for ax0_ax1_fused_ax2_fused_2 in T.serial(0, 5625):
            Conv2dOutput_2 = T.allocate([64], "int32", "global")
            for ax3_outer_1 in T.serial(0, 4):
                for ff_2 in T.serial(0, 64):
                    Conv2dOutput_2[ff_2] = 0
                    for rc_2 in T.serial(0, 64):
                        Conv2dOutput_2[ff_2] = Conv2dOutput_2[ff_2] + T.cast(PaddedInput_2[ax0_ax1_fused_ax2_fused_2 * 64 + rc_2], "int32") * T.cast(placeholder_20[rc_2 * 256 + ax3_outer_1 * 64 + ff_2], "int32")
                for ax3_inner_3 in T.serial(0, 64):
                    T_add_1[ax0_ax1_fused_ax2_fused_2 * 256 + ax3_outer_1 * 64 + ax3_inner_3] = T.q_multiply_shift(T.cast(T.cast(T.max(T.min(T.q_multiply_shift(Conv2dOutput_2[ax3_inner_3] + placeholder_21[ax3_outer_1 * 64 + ax3_inner_3], 1711626602, 31, -8, dtype="int32") + 132, 255), 0), "uint8"), "int32") - 132, 2094289803, 31, -2, dtype="int32") + 136

    @T.prim_func
    def tvmgen_default_fused_nn_conv2d_add_fixed_point_multiply_add_clip_cast_cast_subtract_fixed_point_4200876283395191415_(placeholder_22: T.handle, placeholder_23: T.handle, placeholder_24: T.handle, placeholder_25: T.handle, T_cast_6: T.handle) -> None:
        # function attr dict
        T.func_attr({"global_symbol": "tvmgen_default_fused_nn_conv2d_add_fixed_point_multiply_add_clip_cast_cast_subtract_fixed_point_4200876283395191415_", "tir.noalias": True})
        placeholder_29 = T.match_buffer(placeholder_22, [360000], dtype="int16")
        placeholder_27 = T.match_buffer(placeholder_23, [16384], dtype="int16")
        placeholder_26 = T.match_buffer(placeholder_24, [256], dtype="int32")
        placeholder_28 = T.match_buffer(placeholder_25, [1440000], dtype="int32")
        T_cast_7 = T.match_buffer(T_cast_6, [407], dtype="uint8")
        # body
        PaddedInput_3 = T.allocate([360000], "int16", "global")
        for i0_i1_fused_3, i2_3, i3_3 in T.grid(75, 75, 64):
            PaddedInput_3[i0_i1_fused_3 * 4800 + i2_3 * 64 + i3_3] = placeholder_29[i0_i1_fused_3 * 4800 + i2_3 * 64 + i3_3]
        for ax0_ax1_fused_ax2_fused_3 in T.serial(0, 5625):
            Conv2dOutput_3 = T.allocate([64], "int32", "global")
            for ax3_outer_2 in T.serial(0, 4):
                for ff_3 in T.serial(0, 64):
                    Conv2dOutput_3[ff_3] = 0
                    for rc_3 in T.serial(0, 64):
                        Conv2dOutput_3[ff_3] = Conv2dOutput_3[ff_3] + T.cast(PaddedInput_3[ax0_ax1_fused_ax2_fused_3 * 64 + rc_3], "int32") * T.cast(placeholder_27[rc_3 * 256 + ax3_outer_2 * 64 + ff_3], "int32")
                for ax3_inner_4 in T.serial(0, 64):
                    T_cast_7[ax0_ax1_fused_ax2_fused_3 * 256 + ax3_outer_2 * 64 + ax3_inner_4] = T.cast(T.max(T.min(T.q_multiply_shift(T.cast(T.cast(T.max(T.min(T.q_multiply_shift(Conv2dOutput_3[ax3_inner_4] + placeholder_26[ax3_outer_2 * 64 + ax3_inner_4], 1343014664, 31, -8, dtype="int32") + 136, 255), 0), "uint8"), "int32") - 136, 1073903788, 31, 1, dtype="int32") + placeholder_28[ax0_ax1_fused_ax2_fused_3 * 256 + ax3_outer_2 * 64 + ax3_inner_4], 255), 0), "uint8")

    @T.prim_func
    def __tvm_main__(input: T.handle, output: T.handle) -> None:
        # function attr dict
        T.func_attr({"global_symbol": "__tvm_main__", "runner_function": True})
        # body
        T.attr("default", "device_id", 0)
        T.attr("default", "device_type", 1)
        sid_2 = T.allocate([720000], "int8", "global")
        sid_6 = T.allocate([5760000], "int8", "global")
        sid_7 = T.allocate([720000], "int8", "global")
        sid_8 = T.allocate([720000], "int8", "global")
        T.evaluate(T.call_extern("tvmgen_default_fused_cast_subtract_fixed_point_multiply_add_clip_cast_cast", input, T.lookup_param("p0", dtype="handle"), sid_2.data, dtype="int32"))
        T.evaluate(T.call_extern("tvmgen_default_fused_nn_conv2d_add_fixed_point_multiply_clip_cast_cast", sid_2.data, T.lookup_param("p3", dtype="handle"), T.lookup_param("p4", dtype="handle"), sid_8.data, dtype="int32"))
        T.evaluate(T.call_extern("tvmgen_default_fused_nn_conv2d_add_fixed_point_multiply_clip_cast_cast_1", sid_8.data, T.lookup_param("p5", dtype="handle"), T.lookup_param("p6", dtype="handle"), sid_7.data, dtype="int32"))
        T.evaluate(T.call_extern("tvmgen_default_fused_nn_conv2d_add_fixed_point_multiply_add_clip_cast_cast_subtract_fixed_point_15934180698220515269_", sid_7.data, T.lookup_param("p7", dtype="handle"), T.lookup_param("p8", dtype="handle"), sid_6.data, dtype="int32"))
        T.evaluate(T.call_extern("tvmgen_default_fused_nn_conv2d_add_fixed_point_multiply_add_clip_cast_cast_subtract_fixed_point_4200876283395191415_", sid_2.data, T.lookup_param("p1", dtype="handle"), T.lookup_param("p2", dtype="handle"), sid_6.data, output, dtype="int32"))

    @T.prim_func
    def tvmgen_default_fused_nn_conv2d_add_fixed_point_multiply_clip_cast_cast(placeholder_4: T.handle, placeholder_5: T.handle, placeholder_6: T.handle, T_cast_2: T.handle) -> None:
        # function attr dict
        T.func_attr({"global_symbol": "tvmgen_default_fused_nn_conv2d_add_fixed_point_multiply_clip_cast_cast", "tir.noalias": True})
        placeholder_7 = T.match_buffer(placeholder_4, [360000], dtype="int16")
        placeholder_8 = T.match_buffer(placeholder_5, [4096], dtype="int16")
        placeholder_9 = T.match_buffer(placeholder_6, [64], dtype="int32")
        T_cast_3 = T.match_buffer(T_cast_2, [215], dtype="int16")
        # body
        PaddedInput = T.allocate([360000], "int16", "global")
        for i0_i1_fused, i2, i3 in T.grid(75, 75, 64):
            PaddedInput[i0_i1_fused * 4800 + i2 * 64 + i3] = placeholder_7[i0_i1_fused * 4800 + i2 * 64 + i3]
        for ax0_ax1_fused_ax2_fused in T.serial(0, 5625):
            Conv2dOutput = T.allocate([64], "int32", "global")
            for ff in T.serial(0, 64):
                Conv2dOutput[ff] = 0
                for rc in T.serial(0, 64):
                    Conv2dOutput[ff] = Conv2dOutput[ff] + T.cast(PaddedInput[ax0_ax1_fused_ax2_fused * 64 + rc], "int32") * T.cast(placeholder_8[rc * 64 + ff], "int32")
            for ax3_inner_1 in T.serial(0, 64):
                T_cast_3[ax0_ax1_fused_ax2_fused * 64 + ax3_inner_1] = T.cast(T.cast(T.max(T.min(T.q_multiply_shift(Conv2dOutput[ax3_inner_1] + placeholder_9[ax3_inner_1], 1843106743, 31, -6, dtype="int32"), 255), 0), "uint8"), "int16")
# fmt: on


# fmt: off
@tvm.script.ir_module
class ResnetStructurePlanned:
    @T.prim_func
    def tvmgen_default_fused_cast_subtract_fixed_point_multiply_add_clip_cast_cast(placeholder: T.handle, placeholder_1: T.handle, T_cast: T.handle, global_workspace_1_var: T.Ptr[T.uint8]) -> None:
        placeholder_2 = T.match_buffer(placeholder, [360000], dtype="uint8")
        placeholder_3 = T.match_buffer(placeholder_1, [64], dtype="int32")
        T_cast_1 = T.match_buffer(T_cast, [215], dtype="int16")
        global_workspace_1_buffer_var = T.match_buffer(global_workspace_1_var, [7920256], dtype="uint8", strides=[1], elem_offset=1, align=16)
        # body
        for ax0_ax1_fused, ax2, ax3_outer, ax3_inner in T.grid(75, 75, 4, 16):
            T_cast_1[ax0_ax1_fused * 4800 + ax2 * 64 + ax3_outer * 16 + ax3_inner] = T.cast(T.cast(T.max(T.min(T.q_multiply_shift(T.cast(placeholder_2[ax0_ax1_fused * 4800 + ax2 * 64 + ax3_outer * 16 + ax3_inner], "int32") - 94, 1843157232, 31, 1, dtype="int32") + placeholder_3[ax3_outer * 16 + ax3_inner], 255), 0), "uint8"), "int16")

    @T.prim_func
    def tvmgen_default_fused_nn_conv2d_add_fixed_point_multiply_add_clip_cast_cast_subtract_fixed_point_4200876283395191415_(placeholder_22: T.handle, placeholder_23: T.handle, placeholder_24: T.handle, placeholder_25: T.handle, T_cast_6: T.handle, global_workspace_5_var: T.Ptr[T.uint8]) -> None:
        placeholder_29 = T.match_buffer(placeholder_22, [360000], dtype="int16")
        placeholder_27 = T.match_buffer(placeholder_23, [16384], dtype="int16")
        placeholder_26 = T.match_buffer(placeholder_24, [256], dtype="int32")
        placeholder_28 = T.match_buffer(placeholder_25, [1440000], dtype="int32")
        T_cast_7 = T.match_buffer(T_cast_6, [407], dtype="uint8")
        global_workspace_5_buffer_var = T.match_buffer(global_workspace_5_var, [7920256], dtype="uint8", strides=[1], elem_offset=1, align=16)
        # body
        PaddedInput_3_let = T.buffer_decl([360000], 'int16')
        with T.let(PaddedInput_3_let.data, T.address_of(global_workspace_5_buffer_var[6480000], dtype="handle")):
            for i0_i1_fused_3, i2_3, i3_3 in T.grid(75, 75, 64):
                PaddedInput_3_let[i0_i1_fused_3 * 4800 + i2_3 * 64 + i3_3] = placeholder_29[i0_i1_fused_3 * 4800 + i2_3 * 64 + i3_3]
            for ax0_ax1_fused_ax2_fused_3 in T.serial(0, 5625):
                Conv2dOutput_3_let = T.buffer_decl([64], 'int32')
                with T.let(Conv2dOutput_3_let.data, T.address_of(global_workspace_5_buffer_var[7200000], dtype="handle")):
                    for ax3_outer_2 in T.serial(0, 4):
                        for ff_3 in T.serial(0, 64):
                            Conv2dOutput_3_let[ff_3] = 0
                            for rc_3 in T.serial(0, 64):
                                Conv2dOutput_3_let[ff_3] = Conv2dOutput_3_let[ff_3] + T.cast(PaddedInput_3_let[ax0_ax1_fused_ax2_fused_3 * 64 + rc_3], "int32") * T.cast(placeholder_27[rc_3 * 256 + ax3_outer_2 * 64 + ff_3], "int32")
                        for ax3_inner_4 in T.serial(0, 64):
                            T_cast_7[ax0_ax1_fused_ax2_fused_3 * 256 + ax3_outer_2 * 64 + ax3_inner_4] = T.cast(T.max(T.min(T.q_multiply_shift(T.cast(T.cast(T.max(T.min(T.q_multiply_shift(Conv2dOutput_3_let[ax3_inner_4] + placeholder_26[ax3_outer_2 * 64 + ax3_inner_4], 1343014664, 31, -8, dtype="int32") + 136, 255), 0), "uint8"), "int32") - 136, 1073903788, 31, 1, dtype="int32") + placeholder_28[ax0_ax1_fused_ax2_fused_3 * 256 + ax3_outer_2 * 64 + ax3_inner_4], 255), 0), "uint8")

    @T.prim_func
    def tvmgen_default_fused_nn_conv2d_add_fixed_point_multiply_add_clip_cast_cast_subtract_fixed_point_15934180698220515269_(placeholder_16: T.handle, placeholder_17: T.handle, placeholder_18: T.handle, T_add: T.handle, global_workspace_4_var: T.Ptr[T.uint8]) -> None:
        placeholder_19 = T.match_buffer(placeholder_16, [360000], dtype="int16")
        placeholder_20 = T.match_buffer(placeholder_17, [16384], dtype="int16")
        placeholder_21 = T.match_buffer(placeholder_18, [256], dtype="int32")
        T_add_1 = T.match_buffer(T_add, [407], dtype="int32")
        global_workspace_4_buffer_var = T.match_buffer(global_workspace_4_var, [7920256], dtype="uint8", strides=[1], elem_offset=1, align=16)
        # body
        PaddedInput_2_let = T.buffer_decl([360000], "int16")
        with T.let(PaddedInput_2_let.data, T.address_of(global_workspace_4_buffer_var[7200000], dtype="handle")):
            for i0_i1_fused_2, i2_2, i3_2 in T.grid(75, 75, 64):
                PaddedInput_2_let[i0_i1_fused_2 * 4800 + i2_2 * 64 + i3_2] = placeholder_19[i0_i1_fused_2 * 4800 + i2_2 * 64 + i3_2]
            for ax0_ax1_fused_ax2_fused_2 in T.serial(0, 5625):
                Conv2dOutput_2_let = T.buffer_decl([64], 'int32')
                with T.let(Conv2dOutput_2_let.data, T.address_of(global_workspace_4_buffer_var[7920000], dtype="handle")):
                    for ax3_outer_1 in T.serial(0, 4):
                        for ff_2 in T.serial(0, 64):
                            Conv2dOutput_2_let[ff_2] = 0
                            for rc_2 in T.serial(0, 64):
                                Conv2dOutput_2_let[ff_2] = Conv2dOutput_2_let[ff_2] + T.cast(PaddedInput_2_let[ax0_ax1_fused_ax2_fused_2 * 64 + rc_2], "int32") * T.cast(placeholder_20[rc_2 * 256 + ax3_outer_1 * 64 + ff_2], "int32")
                        for ax3_inner_3 in T.serial(0, 64):
                            T_add_1[ax0_ax1_fused_ax2_fused_2 * 256 + ax3_outer_1 * 64 + ax3_inner_3] = T.q_multiply_shift(T.cast(T.cast(T.max(T.min(T.q_multiply_shift(Conv2dOutput_2_let[ax3_inner_3] + placeholder_21[ax3_outer_1 * 64 + ax3_inner_3], 1711626602, 31, -8, dtype="int32") + 132, 255), 0), "uint8"), "int32") - 132, 2094289803, 31, -2, dtype="int32") + 136

    @T.prim_func
    def tvmgen_default_fused_nn_conv2d_add_fixed_point_multiply_clip_cast_cast(placeholder_4: T.handle, placeholder_5: T.handle, placeholder_6: T.handle, T_cast_2: T.handle, global_workspace_2_var: T.Ptr[T.uint8]) -> None:
        placeholder_7 = T.match_buffer(placeholder_4, [360000], dtype="int16")
        placeholder_8 = T.match_buffer(placeholder_5, [4096], dtype="int16")
        placeholder_9 = T.match_buffer(placeholder_6, [64], dtype="int32")
        T_cast_3 = T.match_buffer(T_cast_2, [215], dtype="int16")
        global_workspace_2_buffer_var = T.match_buffer(global_workspace_2_var, [7920256], dtype="uint8", strides=[1], elem_offset=1, align=16)
        # body
        PaddedInput_let = T.buffer_decl([360000], "int16")
        with T.let(PaddedInput_let.data, T.address_of(global_workspace_2_buffer_var[7200000], dtype="handle")):
            for i0_i1_fused, i2, i3 in T.grid(75, 75, 64):
                PaddedInput_let[i0_i1_fused * 4800 + i2 * 64 + i3] = placeholder_7[i0_i1_fused * 4800 + i2 * 64 + i3]
            for ax0_ax1_fused_ax2_fused in T.serial(0, 5625):
                Conv2dOutput_let = T.buffer_decl([64], "int32")
                with T.let(Conv2dOutput_let.data, T.address_of(global_workspace_2_buffer_var[7920000], dtype="handle")):
                    for ff in T.serial(0, 64):
                        Conv2dOutput_let[ff] = 0
                        for rc in T.serial(0, 64):
                            Conv2dOutput_let[ff] = Conv2dOutput_let[ff] + T.cast(PaddedInput_let[ax0_ax1_fused_ax2_fused * 64 + rc], "int32") * T.cast(placeholder_8[rc * 64 + ff], "int32")
                    for ax3_inner_1 in T.serial(0, 64):
                        T_cast_3[ax0_ax1_fused_ax2_fused * 64 + ax3_inner_1] = T.cast(T.cast(T.max(T.min(T.q_multiply_shift(Conv2dOutput_let[ax3_inner_1] + placeholder_9[ax3_inner_1], 1843106743, 31, -6, dtype="int32"), 255), 0), "uint8"), "int16")

    @T.prim_func
    def tvmgen_default_fused_nn_conv2d_add_fixed_point_multiply_clip_cast_cast_1(placeholder_10: T.handle, placeholder_11: T.handle, placeholder_12: T.handle, T_cast_4: T.handle, global_workspace_3_var: T.Ptr[T.uint8]) -> None:
        placeholder_13 = T.match_buffer(placeholder_10, [360000], dtype="int16")
        placeholder_14 = T.match_buffer(placeholder_11, [36864], dtype="int16")
        placeholder_15 = T.match_buffer(placeholder_12, [64], dtype="int32")
        T_cast_5 = T.match_buffer(T_cast_4, [215], dtype="int16")
        global_workspace_3_buffer_var = T.match_buffer(global_workspace_3_var, [7920256], dtype="uint8", strides=[1], elem_offset=1, align=16)
        # body
        PaddedInput_1_let = T.buffer_decl([379456], "int16")
        with T.let(PaddedInput_1_let.data, T.address_of(global_workspace_3_buffer_var[0], dtype="handle")):
            for i0_i1_fused_1, i2_1, i3_1 in T.grid(77, 77, 64):
                PaddedInput_1_let[i0_i1_fused_1 * 4928 + i2_1 * 64 + i3_1] = T.if_then_else(1 <= i0_i1_fused_1 and i0_i1_fused_1 < 76 and 1 <= i2_1 and i2_1 < 76, placeholder_13[i0_i1_fused_1 * 4800 + i2_1 * 64 + i3_1 - 4864], T.int16(0), dtype="int16")
            for ax0_ax1_fused_ax2_fused_1 in T.serial(0, 5625):
                Conv2dOutput_1_let = T.buffer_decl([64], "int32")
                with T.let(Conv2dOutput_1_let.data, T.address_of(global_workspace_3_buffer_var[7200000], dtype="handle")):
                    for ff_1 in T.serial(0, 64):
                        Conv2dOutput_1_let[ff_1] = 0
                        for ry, rx, rc_1 in T.grid(3, 3, 64):
                            Conv2dOutput_1_let[ff_1] = Conv2dOutput_1_let[ff_1] + T.cast(PaddedInput_1_let[ax0_ax1_fused_ax2_fused_1 // 75 * 4928 + ry * 4928 + rx * 64 + ax0_ax1_fused_ax2_fused_1 % 75 * 64 + rc_1], "int32") * T.cast(placeholder_14[ry * 12288 + rx * 4096 + rc_1 * 64 + ff_1], "int32")
                    for ax3_inner_2 in T.serial(0, 64):
                        T_cast_5[ax0_ax1_fused_ax2_fused_1 * 64 + ax3_inner_2] = T.cast(T.cast(T.max(T.min(T.q_multiply_shift(Conv2dOutput_1_let[ax3_inner_2] + placeholder_15[ax3_inner_2], 1608879842, 31, -7, dtype="int32"), 255), 0), "uint8"), "int16")

    @T.prim_func
<<<<<<< HEAD
    def run_model(input: T.handle, global_workspace_0_var: T.Ptr[T.uint8], output: T.handle) -> None:
=======
    def __tvm_main__(input: T.handle, global_workspace_0_var: T.handle, output: T.handle) -> None:
>>>>>>> cb7f7732
        global_workspace_0_buffer_var = T.match_buffer(global_workspace_0_var, [7920256], dtype="uint8", strides=[1], elem_offset=1, align=16)
        # body
        T.attr("default", "device_id", 0)
        T.attr("default", "device_type", 1)
        sid_2_let: T.Ptr[T.int8] = T.address_of(global_workspace_0_buffer_var[5760000], dtype="handle")
        sid_6_let: T.Ptr[T.int8] = T.address_of(global_workspace_0_buffer_var[0], dtype="handle")
        sid_7_let: T.Ptr[T.int8] = T.address_of(global_workspace_0_buffer_var[6480000], dtype="handle")
        sid_8_let: T.Ptr[T.int8] = T.address_of(global_workspace_0_buffer_var[6480000], dtype="handle")
        T.evaluate(T.call_extern("tvmgen_default_fused_cast_subtract_fixed_point_multiply_add_clip_cast_cast", input, T.lookup_param("p0", dtype="handle"), sid_2_let, global_workspace_0_buffer_var.data, dtype="int32"))
        T.evaluate(T.call_extern("tvmgen_default_fused_nn_conv2d_add_fixed_point_multiply_clip_cast_cast", sid_2_let, T.lookup_param("p3", dtype="handle"), T.lookup_param("p4", dtype="handle"), sid_8_let, global_workspace_0_buffer_var.data, dtype="int32"))
        T.evaluate(T.call_extern("tvmgen_default_fused_nn_conv2d_add_fixed_point_multiply_clip_cast_cast_1", sid_8_let, T.lookup_param("p5", dtype="handle"), T.lookup_param("p6", dtype="handle"), sid_7_let, global_workspace_0_buffer_var.data, dtype="int32"))
        T.evaluate(T.call_extern("tvmgen_default_fused_nn_conv2d_add_fixed_point_multiply_add_clip_cast_cast_subtract_fixed_point_15934180698220515269_", sid_7_let, T.lookup_param("p7", dtype="handle"), T.lookup_param("p8", dtype="handle"), sid_6_let, global_workspace_0_buffer_var.data, dtype="int32"))
        T.evaluate(T.call_extern("tvmgen_default_fused_nn_conv2d_add_fixed_point_multiply_add_clip_cast_cast_subtract_fixed_point_4200876283395191415_", sid_2_let, T.lookup_param("p1", dtype="handle"), T.lookup_param("p2", dtype="handle"), sid_6_let, output, global_workspace_0_buffer_var.data, dtype="int32"))
    __tvm_meta__ = None
# fmt: on


def test_resnet_subgraph():
    target = Target("c")
    global_workspace_pool = usmp_utils.PoolInfo(
        pool_name="global_workspace",
        target_access={target: usmp_utils.PoolInfo.READ_WRITE_ACCESS},
    )
    tir_mod = ResnetStructure
    tir_mod = _assign_targets_to_primfuncs_irmodule(tir_mod, target)
    tir_mod = assign_poolinfos_to_allocates_in_irmodule(tir_mod, [global_workspace_pool])
    main_func = tir_mod["__tvm_main__"]
    buffer_analysis = tvm.tir.usmp.analysis.extract_buffer_info(main_func, tir_mod)
    buffer_info_map = buffer_analysis.buffer_info_stmts

    fcreate_array_bi = tvm.get_global_func("tir.usmp.CreateArrayBufferInfo")
    buffer_info_arr = fcreate_array_bi(buffer_info_map)
    fusmp_algo_greedy_by_size = tvm.get_global_func("tir.usmp.algo.greedy_by_size")
    buffer_pool_allocations = fusmp_algo_greedy_by_size(
        buffer_info_arr, buffer_analysis.memory_pressure
    )
    fassign_stmt_pool_allocations = tvm.get_global_func("tir.usmp.AssignStmtPoolAllocations")
    pool_allocations = fassign_stmt_pool_allocations(buffer_info_map, buffer_pool_allocations)
    tir_mod_with_offsets = tvm.tir.usmp.transform.convert_pool_allocations_to_offsets(
        pool_allocations, emit_tvmscript_printable=True
    )(tir_mod)

    tir_mod_with_offsets_ref = ResnetStructurePlanned

    for gv, ref_func in tir_mod_with_offsets_ref.functions.items():
        actual_func = tir_mod_with_offsets[gv.name_hint]
        tvm.ir.assert_structural_equal(actual_func, ref_func)


if __name__ == "__main__":
    pytest.main([__file__] + sys.argv[1:])<|MERGE_RESOLUTION|>--- conflicted
+++ resolved
@@ -140,11 +140,7 @@
 @tvm.script.ir_module
 class LinearStructurePlanned:
     @T.prim_func
-<<<<<<< HEAD
-    def run_model(input: T.handle, fast_memory_0_var: T.Ptr[T.uint8], slow_memory_1_var: T.Ptr[T.uint8],  output: T.handle) -> None:
-=======
-    def __tvm_main__(input: T.handle, fast_memory_0_var: T.handle, slow_memory_1_var: T.handle,  output: T.handle) -> None:
->>>>>>> cb7f7732
+    def __tvm_main__(input: T.handle, fast_memory_0_var: T.Ptr[T.uint8], slow_memory_1_var: T.Ptr[T.uint8],  output: T.handle) -> None:
         fast_memory_0_buffer_var = T.match_buffer(fast_memory_0_var, [200704], dtype="uint8", strides=[1], elem_offset=1, align=16)
         slow_memory_1_buffer_var = T.match_buffer(slow_memory_1_var, [1418528], dtype="uint8", strides=[1], elem_offset=1, align=16)
         # body
@@ -472,11 +468,7 @@
                         T_cast_5[ax0_ax1_fused_ax2_fused_1 * 64 + ax3_inner_2] = T.cast(T.cast(T.max(T.min(T.q_multiply_shift(Conv2dOutput_1_let[ax3_inner_2] + placeholder_15[ax3_inner_2], 1608879842, 31, -7, dtype="int32"), 255), 0), "uint8"), "int16")
 
     @T.prim_func
-<<<<<<< HEAD
-    def run_model(input: T.handle, global_workspace_0_var: T.Ptr[T.uint8], output: T.handle) -> None:
-=======
-    def __tvm_main__(input: T.handle, global_workspace_0_var: T.handle, output: T.handle) -> None:
->>>>>>> cb7f7732
+    def __tvm_main__(input: T.handle, global_workspace_0_var: T.Ptr[T.uint8], output: T.handle) -> None:
         global_workspace_0_buffer_var = T.match_buffer(global_workspace_0_var, [7920256], dtype="uint8", strides=[1], elem_offset=1, align=16)
         # body
         T.attr("default", "device_id", 0)
