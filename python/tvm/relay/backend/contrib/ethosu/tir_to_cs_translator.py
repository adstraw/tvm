--- conflicted
+++ resolved
@@ -425,16 +425,10 @@
         return npu_fm
 
     def replace_npu_address_range_with_address(npu_addr_range):
-<<<<<<< HEAD
-        assert isinstance(npu_addr_range.address, tvm.tir.BufferLoad)
-        buffer = npu_addr_range.address.buffer.data
-=======
-        assert isinstance(npu_addr_range.address, tvm.tir.Load)
-        buffer = npu_addr_range.address.buffer_var
         index = int(
-            npu_addr_range.address.index * (np.iinfo(np.dtype(npu_addr_range.address)).bits // 8)
+            npu_addr_range.address.indices[0]
+            * (np.iinfo(np.dtype(npu_addr_range.address)).bits // 8)
         )
->>>>>>> d9fac4f3
         if buffer in scratch_region_map.keys():
             return vapi.NpuAddressRange(
                 scratch_region_map[buffer].region,
