--- conflicted
+++ resolved
@@ -439,34 +439,6 @@
 
     const Target& host_target = config_->host_virtual_device->target;
     const runtime::PackedFunc* pf = runtime::Registry::Get("codegen.LLVMModuleCreate");
-<<<<<<< HEAD
-
-    // Generate a placeholder function that attaches linked params as its arguments.
-    Bool should_link_params = func_module->ShouldLinkParameters();
-    if (should_link_params) {
-      CHECK(pf != nullptr) << "Unable to link-params with no target_host and no llvm codegen.";
-      auto param_ids = executor_codegen_->GetParamIds();
-      auto link_params = Map<String, tir::LinkedParam>();
-      for (auto param : ret_.params) {
-        link_params.Set(param.first, tir::LinkedParam(param_ids[param.first], param.second));
-      }
-
-      Map<String, ObjectRef> dict;
-      dict.Set(tvm::tir::attr::kLinkedParams, link_params);
-      dict.Set(tvm::attr::kGlobalSymbol, String(::tvm::runtime::symbol::tvm_lookup_linked_param));
-      DictAttrs attrs{dict};
-      auto prim = tir::PrimFunc(Array<tir::Var>(), tir::SeqStmt(Array<tir::Stmt>()), VoidType(),
-                                Map<tir::Var, tir::Buffer>(), {}, attrs);
-      if (lowered_funcs.find(host_target) == lowered_funcs.end()) {
-        lowered_funcs.Set(host_target,
-                          IRModule(Map<GlobalVar, BaseFunc>({}), {}, {}, {}, func_module->attrs));
-      }
-      lowered_funcs[host_target]->Add(GlobalVar(::tvm::runtime::symbol::tvm_lookup_linked_param),
-                                      prim);
-    }
-
-=======
->>>>>>> cb7f7732
     // When there is no lowered_funcs due to reasons such as optimization.
     if (lowered_funcs.size() == 0) {
       if (host_target->kind->name == "llvm") {
