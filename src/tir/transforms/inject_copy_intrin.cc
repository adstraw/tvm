/*
 * Licensed to the Apache Software Foundation (ASF) under one
 * or more contributor license agreements.  See the NOTICE file
 * distributed with this work for additional information
 * regarding copyright ownership.  The ASF licenses this file
 * to you under the Apache License, Version 2.0 (the
 * "License"); you may not use this file except in compliance
 * with the License.  You may obtain a copy of the License at
 *
 *   http://www.apache.org/licenses/LICENSE-2.0
 *
 * Unless required by applicable law or agreed to in writing,
 * software distributed under the License is distributed on an
 * "AS IS" BASIS, WITHOUT WARRANTIES OR CONDITIONS OF ANY
 * KIND, either express or implied.  See the License for the
 * specific language governing permissions and limitations
 * under the License.
 */

/*!
 * \brief Replace certain copy with copy intrinsics.
 * \file copy_intrin_rewrite.cc
 */
#include <tvm/arith/analyzer.h>
#include <tvm/arith/pattern.h>
#include <tvm/runtime/registry.h>
#include <tvm/tir/expr.h>
#include <tvm/tir/stmt_functor.h>
#include <tvm/tir/transform.h>

#include "../../arith/pattern_match.h"
#include "ir_utils.h"

namespace tvm {
namespace tir {

using runtime::PackedFunc;

class CopyIntrinInjector : public StmtMutator {
 public:
  CopyIntrinInjector(const std::string& pragma_key, const PackedFunc& flower_copy_fromto)
      : pragma_key_(attr::pragma_scope_prefix + pragma_key),
        flower_copy_fromto_(flower_copy_fromto) {}

  Stmt VisitStmt_(const AttrStmtNode* op) final {
    if (op->attr_key == pragma_key_) {
      Stmt ret;
      std::string error_info;
      ICHECK(MatchCopyPattern(op->body, &ret, &error_info))
          << "Cannot match copy pattern. The error is " << error_info << " The body is "
          << op->body;
      return ret;
    }
    return StmtMutator::VisitStmt_(op);
  }

 private:
  bool MatchCopyPattern(Stmt stmt, Stmt* out, std::string* error_info) {
    using namespace arith;
    Stmt body = stmt;

    // strip the loops
    std::vector<const ForNode*> loops;
    while (const ForNode* op = body.as<ForNode>()) {
      if (!is_zero(op->min)) {
        *error_info = "the 'min' value of body 'Fonode' is 0.";
        return false;
      }
      loops.push_back(op);
      body = op->body;
    }
<<<<<<< HEAD
    auto store = body.as<BufferStoreNode>();
    if (store == nullptr) return false;
=======
    const StoreNode* store = body.as<StoreNode>();
    if (store == nullptr) {
      *error_info = "the 'StoreNode' of body is a nullptr.";
      return false;
    }
>>>>>>> 64e94abc
    // Expr sel_cond, sel_true_value, sel_false_value;
    // match select or if
    PVar<PrimExpr> sel_cond, sel_true_value, sel_false_value;
    bool has_cond = if_then_else(sel_cond, sel_true_value, sel_false_value).Match(store->value) ||
                    select(sel_cond, sel_true_value, sel_false_value).Match(store->value);

    const CastNode* cast = store->value.as<CastNode>();
    auto load = store->value.as<BufferLoadNode>();
    if (0 == loops.size()) {
      ICHECK(!has_cond);
    }
    // for now only support true condition matching
    if (has_cond) {
      load = sel_true_value.Eval().as<BufferLoadNode>();
    }
    // cast can be part of the pattern
    if (cast != nullptr) {
      load = cast->value.as<BufferLoadNode>();
    }
    if (load == nullptr) {
      *error_info = "the 'LoadNode' of body is a nullptr.";
      return false;
    }
    if (load->dtype.lanes() != 1) return false;
    Array<Var> loop_vars;
    for (const ForNode* op : loops) {
      loop_vars.push_back(op->loop_var);
    }
    // TODO(Lunderberg): Move this pass to be before
    // StorageFlatten/FlattenBuffer.  That will simplify the
    // implementation, since the pre-flattened indices/strides can be
    // used directly.
    ICHECK((store->indices.size() == 1) && (load->indices.size() == 1))
        << "InjectDoubleBuffer expects flat 1-d buffers.  "
        << "Has StorageFlatten (TE-based schedules) or "
        << "FlattenBuffer (TIR-based schedules) been run?";

    Array<PrimExpr> store_strides = arith::DetectLinearEquation(store->indices[0], loop_vars);
    Array<PrimExpr> load_strides = arith::DetectLinearEquation(load->indices[0], loop_vars);
    if (load_strides.size() == 0 || store_strides.size() == 0) return false;
    Array<PrimExpr> dst_shape;
    const size_t loop_var_size = loop_vars.size();
    if (loop_var_size == 0) {
      dst_shape.push_back(make_const(DataType::Int(32), 1));
    } else {
      for (const ForNode* op : loops) {
        dst_shape.push_back(op->extent);
      }
    }
    Array<PrimExpr> src_shape = dst_shape;
    Array<PrimExpr> pad_before, pad_after;
    PrimExpr pad_value;
    PrimExpr src_elem_offset = load_strides[loop_var_size];
    if (has_cond) {
      Array<PrimExpr> clip_bound = arith::DetectClipBound(sel_cond.Eval(), loop_vars);
      pad_value = sel_false_value.Eval();
      if (clip_bound.size() == 0) {
        *error_info = "the size of clip bound is 0.";
        return false;
      }
      ICHECK_EQ(src_shape.size(), loop_vars.size());
      ICHECK_EQ(clip_bound.size(), loop_vars.size() * 2);
      for (size_t i = 0; i < src_shape.size(); ++i) {
        PrimExpr min_value = clip_bound[2 * i];
        PrimExpr max_value = clip_bound[2 * i + 1];
        DataType t = loop_vars[i].dtype();
        PrimExpr svalue = src_shape[i];
        if (min_value.defined()) {
          PrimExpr pbefore = analyzer_.Simplify(Max(min_value, make_zero(t)));
          src_elem_offset = src_elem_offset + pbefore * load_strides[i];
          svalue = svalue - pbefore;
          pad_before.push_back(pbefore);
        } else {
          pad_before.push_back(make_zero(t));
        }
        if (max_value.defined()) {
          PrimExpr pafter = analyzer_.Simplify(
              max(loops[i]->extent - max_value - make_const(t, 1), make_zero(t)));
          svalue = svalue - pafter;
          pad_after.push_back(pafter);
        } else {
          pad_after.push_back(make_zero(t));
        }
        src_shape.Set(i, analyzer_.Simplify(svalue));
      }
      src_elem_offset = analyzer_.Simplify(src_elem_offset);
    }
    ICHECK_EQ(load_strides.size(), store_strides.size());
    ICHECK_EQ(load_strides.size(), loop_var_size + 1);
    Array<PrimExpr> src_strides(load_strides.begin(), load_strides.begin() + loop_var_size);
    Array<PrimExpr> dst_strides(store_strides.begin(), store_strides.begin() + loop_var_size);
    if (loop_var_size == 0) {
      src_strides.push_back(make_const(DataType::Int(32), 1));
      dst_strides.push_back(make_const(DataType::Int(32), 1));
    }
    Buffer dst = store->buffer;
    {
      auto writer = dst.CopyOnWrite();
      writer->shape = dst_shape;
      writer->strides = dst_strides;
      writer->elem_offset = store_strides[loop_var_size];
    }

    Buffer src = load->buffer;
    {
      auto writer = src.CopyOnWrite();
      writer->shape = src_shape;
      writer->strides = src_strides;
      writer->elem_offset = src_elem_offset;
    }
    *out = flower_copy_fromto_(src, dst, pad_before, pad_after, pad_value);
    if (!out->defined()) {
      *error_info = "flower function did not return correct stmt";
      return false;
    }
    return true;
  }

  // pragma key
  std::string pragma_key_;
  // function to lower copy intrinsics.
  const PackedFunc& flower_copy_fromto_;
  // arith analyzer
  arith::Analyzer analyzer_;
};

Stmt InjectCopyIntrin(Stmt stmt, const std::string& pragma_key,
                      const PackedFunc& flower_copy_fromto) {
  return CopyIntrinInjector(pragma_key, flower_copy_fromto)(std::move(stmt));
}

namespace transform {

Pass InjectCopyIntrin(String pragma_key, PackedFunc flower_copy_fromto) {
  auto pass_func = [=](PrimFunc f, IRModule m, PassContext ctx) {
    auto* n = f.CopyOnWrite();
    n->body = CopyIntrinInjector(pragma_key, flower_copy_fromto)(std::move(n->body));
    return f;
  };
  return CreatePrimFuncPass(pass_func, 0, "tir.InjectCopyIntrin", {});
}

TVM_REGISTER_GLOBAL("tir.transform.InjectCopyIntrin").set_body_typed(InjectCopyIntrin);

}  // namespace transform

}  // namespace tir
}  // namespace tvm<|MERGE_RESOLUTION|>--- conflicted
+++ resolved
@@ -69,16 +69,11 @@
       loops.push_back(op);
       body = op->body;
     }
-<<<<<<< HEAD
     auto store = body.as<BufferStoreNode>();
-    if (store == nullptr) return false;
-=======
-    const StoreNode* store = body.as<StoreNode>();
     if (store == nullptr) {
-      *error_info = "the 'StoreNode' of body is a nullptr.";
+      *error_info = "the body is not a 'BufferStoreNode'";
       return false;
     }
->>>>>>> 64e94abc
     // Expr sel_cond, sel_true_value, sel_false_value;
     // match select or if
     PVar<PrimExpr> sel_cond, sel_true_value, sel_false_value;
